--- conflicted
+++ resolved
@@ -1,778 +1,774 @@
-#ifndef WIN32
-#include "serialport.h"
-#include "serialport_poller.h"
-#include <unistd.h>
-#include <fcntl.h>
-#include <errno.h>
-#include <termios.h>
-
-#ifdef __APPLE__
-#include <AvailabilityMacros.h>
-#include <sys/param.h>
-#include <IOKit/IOKitLib.h>
-#include <IOKit/IOCFPlugIn.h>
-#include <IOKit/usb/IOUSBLib.h>
-#include <IOKit/serial/IOSerialKeys.h>
-
-uv_mutex_t list_mutex;
-Boolean lockInitialised = FALSE;
-#endif
-
-#if defined(MAC_OS_X_VERSION_10_4) && (MAC_OS_X_VERSION_MIN_REQUIRED >= MAC_OS_X_VERSION_10_4)
-#include <sys/ioctl.h>
-#include <IOKit/serial/ioss.h>
-#include <errno.h>
-#endif
-
-#if defined(__OpenBSD__)
-#include <sys/ioctl.h>
-#endif
-
-#if defined(__linux__)
-#include <sys/ioctl.h>
-#include <linux/serial.h>
-#endif
-
-struct UnixPlatformOptions : OpenBatonPlatformOptions {
-public:
-  uint8_t vmin;
-  uint8_t vtime;
-};
-
-OpenBatonPlatformOptions* ParsePlatformOptions(const v8::Local<v8::Object>& options) {
-  NanScope();
-
-  UnixPlatformOptions* result = new UnixPlatformOptions();
-  result->vmin = options->Get(NanNew<v8::String>("vmin"))->ToInt32()->Int32Value();
-  result->vtime = options->Get(NanNew<v8::String>("vtime"))->ToInt32()->Int32Value();
-
-  return result;
-}
-
-int ToBaudConstant(int baudRate);
-int ToDataBitsConstant(int dataBits);
-int ToStopBitsConstant(SerialPortStopBits stopBits);
-
-void AfterOpenSuccess(int fd, NanCallback* dataCallback, NanCallback* disconnectedCallback, NanCallback* errorCallback) {
-  delete dataCallback;
-  delete errorCallback;
-  delete disconnectedCallback;
-}
-
-int ToBaudConstant(int baudRate) {
-  switch (baudRate) {
-    case 0: return B0;
-    case 50: return B50;
-    case 75: return B75;
-    case 110: return B110;
-    case 134: return B134;
-    case 150: return B150;
-    case 200: return B200;
-    case 300: return B300;
-    case 600: return B600;
-    case 1200: return B1200;
-    case 1800: return B1800;
-    case 2400: return B2400;
-    case 4800: return B4800;
-    case 9600: return B9600;
-    case 19200: return B19200;
-    case 38400: return B38400;
-    case 57600: return B57600;
-    case 115200: return B115200;
-    case 230400: return B230400;
-#if defined(__linux__)
-    case 460800: return B460800;
-    case 500000: return B500000;
-    case 576000: return B576000;
-    case 921600: return B921600;
-    case 1000000: return B1000000;
-    case 1152000: return B1152000;
-    case 1500000: return B1500000;
-    case 2000000: return B2000000;
-    case 2500000: return B2500000;
-    case 3000000: return B3000000;
-    case 3500000: return B3500000;
-    case 4000000: return B4000000;
-#endif
-  }
-  return -1;
-}
-
-#ifdef __APPLE__
-typedef struct SerialDevice {
-    char port[MAXPATHLEN];
-    char locationId[MAXPATHLEN];
-    char vendorId[MAXPATHLEN];
-    char productId[MAXPATHLEN];
-    char manufacturer[MAXPATHLEN];
-    char serialNumber[MAXPATHLEN];
-} stSerialDevice;
-
-typedef struct DeviceListItem {
-    struct SerialDevice value;
-    struct DeviceListItem *next;
-    int* length;
-} stDeviceListItem;
-#endif
-
-int ToDataBitsConstant(int dataBits) {
-  switch (dataBits) {
-    case 8: default: return CS8;
-    case 7: return CS7;
-    case 6: return CS6;
-    case 5: return CS5;
-  }
-  return -1;
-}
-
-
-
-void EIO_Open(uv_work_t* req) {
-  OpenBaton* data = static_cast<OpenBaton*>(req->data);  
-  
-  int flags = (O_RDWR | O_NOCTTY | O_NONBLOCK | O_CLOEXEC | O_SYNC);
-  int fd = open(data->path, flags);
-
-  if(-1 == setup(fd, data)){
-    return;
-  }
-
-  data->result = fd;
-}
-
-void EIO_Update(uv_work_t* req) {
-  OpenBaton* data = static_cast<OpenBaton*>(req->data);  
-  
-  int fd = data->fd;
-
-  if(-1 == setup(fd, data)){
-    return;
-  }
-
-  data->result = fd;
-}
-
-
-int setup(int fd, OpenBaton *data) { 
-
-  UnixPlatformOptions* platformOptions = static_cast<UnixPlatformOptions*>(data->platformOptions);  
-
-  int baudRate = ToBaudConstant(data->baudRate);
-
-// #if not ( defined(MAC_OS_X_VERSION_10_4) && (MAC_OS_X_VERSION_MIN_REQUIRED >= MAC_OS_X_VERSION_10_4) )
-//   if(baudRate == -1) {
-//     snprintf(data->errorString, sizeof(data->errorString), "Invalid baud rate setting %d", data->baudRate);
-//     return;
-//   }
-// #endif
-
-  int dataBits = ToDataBitsConstant(data->dataBits);
-  if(dataBits == -1) {
-    snprintf(data->errorString, sizeof(data->errorString), "Invalid data bits setting %d", data->dataBits);
-    return -1;
-  }
-
-
-<<<<<<< HEAD
-
-=======
-  int flags = (O_RDWR | O_NOCTTY | O_NONBLOCK | O_CLOEXEC | O_SYNC);
-  if(data->hupcl == false)
-      flags &= ~HUPCL;
-  int fd = open(data->path, flags);
->>>>>>> 3f6c7192
-
-  if (fd == -1) {
-    snprintf(data->errorString, sizeof(data->errorString), "Cannot open %s", data->path);
-    return -1;
-  }
-
-
-  // struct sigaction saio;
-  // saio.sa_handler = sigio_handler;
-  // sigemptyset(&saio.sa_mask);
-  // saio.sa_flags = 0;
-  // sigaction(SIGIO, &saio, NULL);
-
-  // //all process to receive SIGIO
-  // fcntl(fd, F_SETOWN, getpid());
-  // int flflags = fcntl(fd, F_GETFL);
-  // fcntl(fd, F_SETFL, flflags | FNONBLOCK);
-
-  struct termios options;
-  // Set baud and other configuration.
-  tcgetattr(fd, &options);
-
-// Removing check for valid BaudRates due to ticket: #140
-// #if not ( defined(MAC_OS_X_VERSION_10_4) && (MAC_OS_X_VERSION_MIN_REQUIRED >= MAC_OS_X_VERSION_10_4) )
-  // Specify the baud rate
-
-
-  // On linux you can alter the meaning of B38400 to mean a custom baudrate...
-#if defined(__linux__) && defined(ASYNC_SPD_CUST)
-  if (baudRate == -1) {
-    struct serial_struct serinfo;
-    serinfo.reserved_char[0] = 0;
-    if (ioctl(fd, TIOCGSERIAL, &serinfo) != -1) {
-      serinfo.flags &= ~ASYNC_SPD_MASK;
-      serinfo.flags |= ASYNC_SPD_CUST;
-      serinfo.custom_divisor = (serinfo.baud_base + (data->baudRate / 2)) / data->baudRate;
-      if (serinfo.custom_divisor < 1)
-        serinfo.custom_divisor = 1;
-
-      ioctl(fd, TIOCSSERIAL, &serinfo);
-      ioctl(fd, TIOCGSERIAL, &serinfo);
-      // if (serinfo.custom_divisor * rate != serinfo.baud_base) {
-      //   warnx("actual baudrate is %d / %d = %f",
-      //     serinfo.baud_base, serinfo.custom_divisor,
-      //     (float)serinfo.baud_base / serinfo.custom_divisor);
-      // }
-    }
-
-    // Now we use "B38400" to trigger the special baud rate.
-    baudRate = B38400;
-  }
-#endif
-
-  if (baudRate != -1) {
-    cfsetispeed(&options, baudRate);
-    cfsetospeed(&options, baudRate);
-  }
-
-// Removing check for valid BaudRates due to ticket: #140
-// #endif
-
-  /*
-    IGNPAR  : ignore bytes with parity errors
-  */
-  options.c_iflag = IGNPAR;
-
-  /*
-    ICRNL   : map CR to NL (otherwise a CR input on the other computer
-              will not terminate input)
-  */
-  // Pulling this for now. It should be an option, however. -Giseburt
-  //options.c_iflag = ICRNL;
-
-  //  otherwise make device raw (no other input processing)
-
-
-  // Specify data bits
-  options.c_cflag &= ~CSIZE;
-  options.c_cflag |= dataBits;
-
-  options.c_cflag &= ~(CRTSCTS);
-
-  if (data->rtscts) {
-    options.c_cflag |= CRTSCTS;
-    // evaluate specific flow control options
-  }
-
-  options.c_iflag &= ~(IXON | IXOFF | IXANY);
-
-  if (data->xon) {
-    options.c_iflag |= IXON;
-  }
-
-  if (data->xoff) {
-    options.c_iflag |= IXOFF;
-  }
-
-  if (data->xany) {
-    options.c_iflag |= IXANY;
-  }
-
-
-  switch (data->parity)
-  {
-  case SERIALPORT_PARITY_NONE:
-    options.c_cflag &= ~PARENB;
-    // options.c_cflag &= ~CSTOPB;
-    // options.c_cflag &= ~CSIZE;
-    // options.c_cflag |= CS8;
-    break;
-  case SERIALPORT_PARITY_ODD:
-    options.c_cflag |= PARENB;
-    options.c_cflag |= PARODD;
-    // options.c_cflag &= ~CSTOPB;
-    // options.c_cflag &= ~CSIZE;
-    // options.c_cflag |= CS7;
-    break;
-  case SERIALPORT_PARITY_EVEN:
-    options.c_cflag |= PARENB;
-    options.c_cflag &= ~PARODD;
-    // options.c_cflag &= ~CSTOPB;
-    // options.c_cflag &= ~CSIZE;
-    // options.c_cflag |= CS7;
-    break;
-  default:
-    snprintf(data->errorString, sizeof(data->errorString), "Invalid parity setting %d", data->parity);
-    close(fd);
-    return -1;
-  }
-
-  switch(data->stopBits) {
-  case SERIALPORT_STOPBITS_ONE:
-    options.c_cflag &= ~CSTOPB;
-    break;
-  case SERIALPORT_STOPBITS_TWO:
-    options.c_cflag |= CSTOPB;
-    break;
-  default:
-    snprintf(data->errorString, sizeof(data->errorString), "Invalid stop bits setting %d", data->stopBits);
-    close(fd);
-    return -1;
-  }
-
-  options.c_cflag |= CLOCAL; //ignore status lines
-  options.c_cflag |= CREAD;  //enable receiver
-  options.c_cflag |= HUPCL;  //drop DTR (i.e. hangup) on close
-
-  // Raw output
-  options.c_oflag = 0;
-
-  // ICANON makes partial lines not readable. It should be otional.
-  // It works with ICRNL. -Giseburt
-  options.c_lflag = 0; //ICANON;
-
-  options.c_cc[VMIN]= platformOptions->vmin;
-  options.c_cc[VTIME]= platformOptions->vtime;
-
-  // removed this unneeded sleep.
-  // sleep(1);
-  tcflush(fd, TCIFLUSH);
-  tcsetattr(fd, TCSANOW, &options);
-
-  // On OS X, starting in Tiger, we can set a custom baud rate, as follows:
-#if defined(MAC_OS_X_VERSION_10_4) && (MAC_OS_X_VERSION_MIN_REQUIRED >= MAC_OS_X_VERSION_10_4)
-  if (baudRate == -1) {
-    speed_t speed = data->baudRate;
-    if (ioctl(fd,  IOSSIOSPEED, &speed) == -1) {
-      snprintf(data->errorString, sizeof(data->errorString), "Error %s calling ioctl( ..., IOSSIOSPEED, %ld )", strerror(errno), speed );
-    }
-  }
-#endif
-
-  return 1;
-
-}
-
-void EIO_Write(uv_work_t* req) {
-  QueuedWrite* queuedWrite = static_cast<QueuedWrite*>(req->data);
-  WriteBaton* data = static_cast<WriteBaton*>(queuedWrite->baton);
-
-  data->result = 0;
-  errno = 0;
-
-  // We carefully *DON'T* break out of this loop.
-  do {
-    if ((data->result = write(data->fd, data->bufferData + data->offset, data->bufferLength - data->offset)) == -1) {
-      if (errno == EAGAIN || errno == EWOULDBLOCK)
-        return;
-
-      // The write call might be interrupted, if it is we just try again immediately.
-      if (errno != EINTR) {
-        snprintf(data->errorString, sizeof(data->errorString), "Error %s calling write(...)", strerror(errno) );
-        return;
-      }
-
-      // try again...
-      continue;
-    }
-    // there wasn't an error, do the math on what we actually wrote...
-    else {
-      data->offset += data->result;
-    }
-
-    // if we get there, we really don't want to loop
-    // break;
-  } while (data->bufferLength > data->offset);
-}
-
-void EIO_Close(uv_work_t* req) {
-  CloseBaton* data = static_cast<CloseBaton*>(req->data);
-
-  // printf(">>>> close fd %d\n", data->fd);
-
-  // fcntl(data->fd, F_SETFL, FNONBLOCK);
-
-  ssize_t r;
-
-  r = close(data->fd);
-
-  // printf(">>>> closed fd %d (err: %d)\n", data->fd, errno);
-
-  if (r && r != EBADF)
-    snprintf(data->errorString, sizeof(data->errorString), "Unable to close fd %d, errno: %d", data->fd, errno);
-}
-
-#ifdef __APPLE__
-
-// Function prototypes
-static kern_return_t FindModems(io_iterator_t *matchingServices);
-static io_registry_entry_t GetUsbDevice(char *pathName);
-static stDeviceListItem* GetSerialDevices();
-
-
-static kern_return_t FindModems(io_iterator_t *matchingServices)
-{
-    kern_return_t     kernResult;
-    CFMutableDictionaryRef  classesToMatch;
-    classesToMatch = IOServiceMatching(kIOSerialBSDServiceValue);
-    if (classesToMatch != NULL)
-    {
-        CFDictionarySetValue(classesToMatch,
-                             CFSTR(kIOSerialBSDTypeKey),
-                             CFSTR(kIOSerialBSDAllTypes));
-    }
-
-    kernResult = IOServiceGetMatchingServices(kIOMasterPortDefault, classesToMatch, matchingServices);
-
-    return kernResult;
-}
-
-static io_registry_entry_t GetUsbDevice(char* pathName)
-{
-    io_registry_entry_t device = 0;
-
-    CFMutableDictionaryRef classesToMatch = IOServiceMatching(kIOUSBDeviceClassName);
-    if (classesToMatch != NULL)
-    {
-        io_iterator_t matchingServices;
-        kern_return_t kernResult = IOServiceGetMatchingServices(kIOMasterPortDefault, classesToMatch, &matchingServices);
-        if (KERN_SUCCESS == kernResult)
-        {
-            io_service_t service;
-            Boolean deviceFound = false;
-
-            while ((service = IOIteratorNext(matchingServices)) && !deviceFound)
-            {
-                CFStringRef bsdPathAsCFString = (CFStringRef) IORegistryEntrySearchCFProperty(service, kIOServicePlane, CFSTR(kIOCalloutDeviceKey), kCFAllocatorDefault, kIORegistryIterateRecursively);
-
-                if (bsdPathAsCFString)
-                {
-                    Boolean result;
-                    char    bsdPath[MAXPATHLEN];
-
-                    // Convert the path from a CFString to a C (NUL-terminated)
-                    result = CFStringGetCString(bsdPathAsCFString,
-                                                bsdPath,
-                                                sizeof(bsdPath),
-                                                kCFStringEncodingUTF8);
-
-                    CFRelease(bsdPathAsCFString);
-
-                    if (result && (strcmp(bsdPath, pathName) == 0))
-                    {
-                        deviceFound = true;
-                        //memset(bsdPath, 0, sizeof(bsdPath));
-                        device = service;
-                    }
-                    else
-                    {
-                       // Release the object which are no longer needed
-                       (void) IOObjectRelease(service);
-                    }
-                }
-            }
-            // Release the iterator.
-            IOObjectRelease(matchingServices);
-        }
-    }
-
-    return device;
-}
-
-static void ExtractUsbInformation(stSerialDevice *serialDevice, IOUSBDeviceInterface  **deviceInterface)
-{
-    kern_return_t kernResult;
-    UInt32 locationID;
-    kernResult = (*deviceInterface)->GetLocationID(deviceInterface, &locationID);
-    if (KERN_SUCCESS == kernResult)
-    {
-        snprintf(serialDevice->locationId, 11, "0x%08x", locationID);
-    }
-
-    UInt16 vendorID;
-    kernResult = (*deviceInterface)->GetDeviceVendor(deviceInterface, &vendorID);
-    if (KERN_SUCCESS == kernResult)
-    {
-        snprintf(serialDevice->vendorId, 7, "0x%04x", vendorID);
-    }
-
-    UInt16 productID;
-    kernResult = (*deviceInterface)->GetDeviceProduct(deviceInterface, &productID);
-    if (KERN_SUCCESS == kernResult)
-    {
-        snprintf(serialDevice->productId, 7, "0x%04x", productID);
-    }
-}
-
-static stDeviceListItem* GetSerialDevices()
-{
-    kern_return_t kernResult;
-    io_iterator_t serialPortIterator;
-    char bsdPath[MAXPATHLEN];
-
-    FindModems(&serialPortIterator);
-
-    io_service_t modemService;
-    kernResult = KERN_FAILURE;
-    Boolean modemFound = false;
-
-    // Initialize the returned path
-    *bsdPath = '\0';
-
-    stDeviceListItem* devices = NULL;
-    stDeviceListItem* lastDevice = NULL;
-    int length = 0;
-
-    while ((modemService = IOIteratorNext(serialPortIterator)))
-    {
-        CFTypeRef bsdPathAsCFString;
-
-        bsdPathAsCFString = IORegistryEntrySearchCFProperty(modemService, kIOServicePlane, CFSTR(kIOCalloutDeviceKey), kCFAllocatorDefault, kIORegistryIterateRecursively);
-
-        if (bsdPathAsCFString)
-        {
-            Boolean result;
-
-            // Convert the path from a CFString to a C (NUL-terminated)
-
-            result = CFStringGetCString((CFStringRef) bsdPathAsCFString,
-                                        bsdPath,
-                                        sizeof(bsdPath),
-                                        kCFStringEncodingUTF8);
-            CFRelease(bsdPathAsCFString);
-
-            if (result)
-            {
-                stDeviceListItem *deviceListItem = (stDeviceListItem*) malloc(sizeof(stDeviceListItem));
-                stSerialDevice *serialDevice = &(deviceListItem->value);
-                strcpy(serialDevice->port, bsdPath);
-                memset(serialDevice->locationId, 0, sizeof(serialDevice->locationId));
-                memset(serialDevice->vendorId, 0, sizeof(serialDevice->vendorId));
-                memset(serialDevice->productId, 0, sizeof(serialDevice->productId));
-                serialDevice->manufacturer[0] = '\0';
-                serialDevice->serialNumber[0] = '\0';
-                deviceListItem->next = NULL;
-                deviceListItem->length = &length;
-
-                if (devices == NULL) {
-                    devices = deviceListItem;
-                }
-                else {
-                    lastDevice->next = deviceListItem;
-                }
-
-                lastDevice = deviceListItem;
-                length++;
-
-                modemFound = true;
-                kernResult = KERN_SUCCESS;
-
-                uv_mutex_lock(&list_mutex);
-
-                io_registry_entry_t device = GetUsbDevice(bsdPath);
-
-                if (device) {
-                    CFStringRef manufacturerAsCFString = (CFStringRef) IORegistryEntrySearchCFProperty(device,
-                                          kIOServicePlane,
-                                          CFSTR(kUSBVendorString),
-                                          kCFAllocatorDefault,
-                                          kIORegistryIterateRecursively);
-
-                    if (manufacturerAsCFString)
-                    {
-                        Boolean result;
-                        char    manufacturer[MAXPATHLEN];
-
-                        // Convert from a CFString to a C (NUL-terminated)
-                        result = CFStringGetCString(manufacturerAsCFString,
-                                                    manufacturer,
-                                                    sizeof(manufacturer),
-                                                    kCFStringEncodingUTF8);
-
-                        if (result) {
-                          strcpy(serialDevice->manufacturer, manufacturer);
-                        }
-
-                        CFRelease(manufacturerAsCFString);
-                    }
-
-                    CFStringRef serialNumberAsCFString = (CFStringRef) IORegistryEntrySearchCFProperty(device,
-                                          kIOServicePlane,
-                                          CFSTR(kUSBSerialNumberString),
-                                          kCFAllocatorDefault,
-                                          kIORegistryIterateRecursively);
-
-                    if (serialNumberAsCFString)
-                    {
-                        Boolean result;
-                        char    serialNumber[MAXPATHLEN];
-
-                        // Convert from a CFString to a C (NUL-terminated)
-                        result = CFStringGetCString(serialNumberAsCFString,
-                                                    serialNumber,
-                                                    sizeof(serialNumber),
-                                                    kCFStringEncodingUTF8);
-
-                        if (result) {
-                          strcpy(serialDevice->serialNumber, serialNumber);
-                        }
-
-                        CFRelease(serialNumberAsCFString);
-                    }
-
-                    IOCFPlugInInterface **plugInInterface = NULL;
-                    SInt32        score;
-                    HRESULT       res;
-
-                    IOUSBDeviceInterface  **deviceInterface = NULL;
-
-                    kernResult = IOCreatePlugInInterfaceForService(device, kIOUSBDeviceUserClientTypeID, kIOCFPlugInInterfaceID,
-                                                           &plugInInterface, &score);
-
-                    if ((kIOReturnSuccess != kernResult) || !plugInInterface) {
-                        continue;
-                    }
-
-                    // Use the plugin interface to retrieve the device interface.
-                    res = (*plugInInterface)->QueryInterface(plugInInterface, CFUUIDGetUUIDBytes(kIOUSBDeviceInterfaceID),
-                                                             (LPVOID*) &deviceInterface);
-
-                    // Now done with the plugin interface.
-                    (*plugInInterface)->Release(plugInInterface);
-
-                    if (res || deviceInterface == NULL) {
-                        continue;
-                    }
-
-                    // Extract the desired Information
-                    ExtractUsbInformation(serialDevice, deviceInterface);
-
-                    // Release the Interface
-                    (*deviceInterface)->Release(deviceInterface);
-
-                    // Release the device
-                    (void) IOObjectRelease(device);
-                }
-
-                uv_mutex_unlock(&list_mutex);
-            }
-        }
-
-        // Release the io_service_t now that we are done with it.
-        (void) IOObjectRelease(modemService);
-    }
-
-    IOObjectRelease(serialPortIterator);  // Release the iterator.
-
-    return devices;
-}
-
-#endif
-
-void EIO_List(uv_work_t* req) {
-  // This code exists in javascript for unix platforms
-
-#ifdef __APPLE__
-  if(!lockInitialised)
-  {
-    uv_mutex_init(&list_mutex);
-    lockInitialised = TRUE;
-  }
-
-  ListBaton* data = static_cast<ListBaton*>(req->data);
-
-  stDeviceListItem* devices = GetSerialDevices();
-
-  if (*(devices->length) > 0)
-  {
-    stDeviceListItem* next = devices;
-
-    for (int i = 0, len = *(devices->length); i < len; i++) {
-        stSerialDevice device = (* next).value;
-
-        ListResultItem* resultItem = new ListResultItem();
-        resultItem->comName = device.port;
-
-        if (device.locationId != NULL) {
-          resultItem->locationId = device.locationId;
-        }
-        if (device.vendorId != NULL) {
-          resultItem->vendorId = device.vendorId;
-        }
-        if (device.productId != NULL) {
-          resultItem->productId = device.productId;
-        }
-        if (device.manufacturer != NULL) {
-          resultItem->manufacturer = device.manufacturer;
-        }
-        if (device.serialNumber != NULL) {
-          resultItem->serialNumber = device.serialNumber;
-        }
-        data->results.push_back(resultItem);
-
-        stDeviceListItem* current = next;
-
-        if (next->next != NULL)
-        {
-          next = next->next;
-        }
-
-        free(current);
-    }
-
-  }
-
-#endif
-}
-
-void EIO_Flush(uv_work_t* req) {
-  FlushBaton* data = static_cast<FlushBaton*>(req->data);
-
-  data->result = tcflush(data->fd, TCIFLUSH);
-}
-
-void EIO_Set(uv_work_t* req) {
-  SetBaton* data = static_cast<SetBaton*>(req->data);
-
-  int bits;
-  ioctl( data->fd, TIOCMGET, &bits );
-
-  bits &= ~(TIOCM_RTS | TIOCM_CTS | TIOCM_DTR | TIOCM_DSR);
-
-  if (data->rts) {
-    bits |= TIOCM_RTS;
-  }
-
-  if (data->cts) {
-    bits |= TIOCM_CTS;
-  }
-
-  if (data->dtr) {
-    bits |= TIOCM_DTR;
-  }
-
-  if (data->dsr) {
-    bits |= TIOCM_DSR;
-  }
-
-  //todo check these returns
-  if (data->brk) {
-    ioctl(data->fd, TIOCSBRK, NULL);
-  }else{
-    ioctl(data->fd, TIOCCBRK, NULL);
-  }
-
-  data->result = ioctl(data->fd, TIOCMSET, &bits );
-}
-
-void EIO_Drain(uv_work_t* req) {
-  DrainBaton* data = static_cast<DrainBaton*>(req->data);
-
-  data->result = tcdrain(data->fd);
-}
-
-#endif
+#ifndef WIN32
+#include "serialport.h"
+#include "serialport_poller.h"
+#include <unistd.h>
+#include <fcntl.h>
+#include <errno.h>
+#include <termios.h>
+
+#ifdef __APPLE__
+#include <AvailabilityMacros.h>
+#include <sys/param.h>
+#include <IOKit/IOKitLib.h>
+#include <IOKit/IOCFPlugIn.h>
+#include <IOKit/usb/IOUSBLib.h>
+#include <IOKit/serial/IOSerialKeys.h>
+
+uv_mutex_t list_mutex;
+Boolean lockInitialised = FALSE;
+#endif
+
+#if defined(MAC_OS_X_VERSION_10_4) && (MAC_OS_X_VERSION_MIN_REQUIRED >= MAC_OS_X_VERSION_10_4)
+#include <sys/ioctl.h>
+#include <IOKit/serial/ioss.h>
+#include <errno.h>
+#endif
+
+#if defined(__OpenBSD__)
+#include <sys/ioctl.h>
+#endif
+
+#if defined(__linux__)
+#include <sys/ioctl.h>
+#include <linux/serial.h>
+#endif
+
+struct UnixPlatformOptions : OpenBatonPlatformOptions {
+public:
+  uint8_t vmin;
+  uint8_t vtime;
+};
+
+OpenBatonPlatformOptions* ParsePlatformOptions(const v8::Local<v8::Object>& options) {
+  NanScope();
+
+  UnixPlatformOptions* result = new UnixPlatformOptions();
+  result->vmin = options->Get(NanNew<v8::String>("vmin"))->ToInt32()->Int32Value();
+  result->vtime = options->Get(NanNew<v8::String>("vtime"))->ToInt32()->Int32Value();
+
+  return result;
+}
+
+int ToBaudConstant(int baudRate);
+int ToDataBitsConstant(int dataBits);
+int ToStopBitsConstant(SerialPortStopBits stopBits);
+
+void AfterOpenSuccess(int fd, NanCallback* dataCallback, NanCallback* disconnectedCallback, NanCallback* errorCallback) {
+  delete dataCallback;
+  delete errorCallback;
+  delete disconnectedCallback;
+}
+
+int ToBaudConstant(int baudRate) {
+  switch (baudRate) {
+    case 0: return B0;
+    case 50: return B50;
+    case 75: return B75;
+    case 110: return B110;
+    case 134: return B134;
+    case 150: return B150;
+    case 200: return B200;
+    case 300: return B300;
+    case 600: return B600;
+    case 1200: return B1200;
+    case 1800: return B1800;
+    case 2400: return B2400;
+    case 4800: return B4800;
+    case 9600: return B9600;
+    case 19200: return B19200;
+    case 38400: return B38400;
+    case 57600: return B57600;
+    case 115200: return B115200;
+    case 230400: return B230400;
+#if defined(__linux__)
+    case 460800: return B460800;
+    case 500000: return B500000;
+    case 576000: return B576000;
+    case 921600: return B921600;
+    case 1000000: return B1000000;
+    case 1152000: return B1152000;
+    case 1500000: return B1500000;
+    case 2000000: return B2000000;
+    case 2500000: return B2500000;
+    case 3000000: return B3000000;
+    case 3500000: return B3500000;
+    case 4000000: return B4000000;
+#endif
+  }
+  return -1;
+}
+
+#ifdef __APPLE__
+typedef struct SerialDevice {
+    char port[MAXPATHLEN];
+    char locationId[MAXPATHLEN];
+    char vendorId[MAXPATHLEN];
+    char productId[MAXPATHLEN];
+    char manufacturer[MAXPATHLEN];
+    char serialNumber[MAXPATHLEN];
+} stSerialDevice;
+
+typedef struct DeviceListItem {
+    struct SerialDevice value;
+    struct DeviceListItem *next;
+    int* length;
+} stDeviceListItem;
+#endif
+
+int ToDataBitsConstant(int dataBits) {
+  switch (dataBits) {
+    case 8: default: return CS8;
+    case 7: return CS7;
+    case 6: return CS6;
+    case 5: return CS5;
+  }
+  return -1;
+}
+
+
+
+void EIO_Open(uv_work_t* req) {
+  OpenBaton* data = static_cast<OpenBaton*>(req->data);
+
+  int flags = (O_RDWR | O_NOCTTY | O_NONBLOCK | O_CLOEXEC | O_SYNC);
+  int fd = open(data->path, flags);
+
+  if(-1 == setup(fd, data)){
+    return;
+  }
+
+  data->result = fd;
+}
+
+void EIO_Update(uv_work_t* req) {
+  OpenBaton* data = static_cast<OpenBaton*>(req->data);
+
+  int fd = data->fd;
+
+  if(-1 == setup(fd, data)){
+    return;
+  }
+
+  data->result = fd;
+}
+
+
+int setup(int fd, OpenBaton *data) {
+
+  UnixPlatformOptions* platformOptions = static_cast<UnixPlatformOptions*>(data->platformOptions);
+
+  int baudRate = ToBaudConstant(data->baudRate);
+
+// #if not ( defined(MAC_OS_X_VERSION_10_4) && (MAC_OS_X_VERSION_MIN_REQUIRED >= MAC_OS_X_VERSION_10_4) )
+//   if(baudRate == -1) {
+//     snprintf(data->errorString, sizeof(data->errorString), "Invalid baud rate setting %d", data->baudRate);
+//     return;
+//   }
+// #endif
+
+  int dataBits = ToDataBitsConstant(data->dataBits);
+  if(dataBits == -1) {
+    snprintf(data->errorString, sizeof(data->errorString), "Invalid data bits setting %d", data->dataBits);
+    return -1;
+  }
+
+
+  int flags = (O_RDWR | O_NOCTTY | O_NONBLOCK | O_CLOEXEC | O_SYNC);
+  if(data->hupcl == false)
+      flags &= ~HUPCL;
+  int fd = open(data->path, flags);
+
+  if (fd == -1) {
+    snprintf(data->errorString, sizeof(data->errorString), "Cannot open %s", data->path);
+    return -1;
+  }
+
+
+  // struct sigaction saio;
+  // saio.sa_handler = sigio_handler;
+  // sigemptyset(&saio.sa_mask);
+  // saio.sa_flags = 0;
+  // sigaction(SIGIO, &saio, NULL);
+
+  // //all process to receive SIGIO
+  // fcntl(fd, F_SETOWN, getpid());
+  // int flflags = fcntl(fd, F_GETFL);
+  // fcntl(fd, F_SETFL, flflags | FNONBLOCK);
+
+  struct termios options;
+  // Set baud and other configuration.
+  tcgetattr(fd, &options);
+
+// Removing check for valid BaudRates due to ticket: #140
+// #if not ( defined(MAC_OS_X_VERSION_10_4) && (MAC_OS_X_VERSION_MIN_REQUIRED >= MAC_OS_X_VERSION_10_4) )
+  // Specify the baud rate
+
+
+  // On linux you can alter the meaning of B38400 to mean a custom baudrate...
+#if defined(__linux__) && defined(ASYNC_SPD_CUST)
+  if (baudRate == -1) {
+    struct serial_struct serinfo;
+    serinfo.reserved_char[0] = 0;
+    if (ioctl(fd, TIOCGSERIAL, &serinfo) != -1) {
+      serinfo.flags &= ~ASYNC_SPD_MASK;
+      serinfo.flags |= ASYNC_SPD_CUST;
+      serinfo.custom_divisor = (serinfo.baud_base + (data->baudRate / 2)) / data->baudRate;
+      if (serinfo.custom_divisor < 1)
+        serinfo.custom_divisor = 1;
+
+      ioctl(fd, TIOCSSERIAL, &serinfo);
+      ioctl(fd, TIOCGSERIAL, &serinfo);
+      // if (serinfo.custom_divisor * rate != serinfo.baud_base) {
+      //   warnx("actual baudrate is %d / %d = %f",
+      //     serinfo.baud_base, serinfo.custom_divisor,
+      //     (float)serinfo.baud_base / serinfo.custom_divisor);
+      // }
+    }
+
+    // Now we use "B38400" to trigger the special baud rate.
+    baudRate = B38400;
+  }
+#endif
+
+  if (baudRate != -1) {
+    cfsetispeed(&options, baudRate);
+    cfsetospeed(&options, baudRate);
+  }
+
+// Removing check for valid BaudRates due to ticket: #140
+// #endif
+
+  /*
+    IGNPAR  : ignore bytes with parity errors
+  */
+  options.c_iflag = IGNPAR;
+
+  /*
+    ICRNL   : map CR to NL (otherwise a CR input on the other computer
+              will not terminate input)
+  */
+  // Pulling this for now. It should be an option, however. -Giseburt
+  //options.c_iflag = ICRNL;
+
+  //  otherwise make device raw (no other input processing)
+
+
+  // Specify data bits
+  options.c_cflag &= ~CSIZE;
+  options.c_cflag |= dataBits;
+
+  options.c_cflag &= ~(CRTSCTS);
+
+  if (data->rtscts) {
+    options.c_cflag |= CRTSCTS;
+    // evaluate specific flow control options
+  }
+
+  options.c_iflag &= ~(IXON | IXOFF | IXANY);
+
+  if (data->xon) {
+    options.c_iflag |= IXON;
+  }
+
+  if (data->xoff) {
+    options.c_iflag |= IXOFF;
+  }
+
+  if (data->xany) {
+    options.c_iflag |= IXANY;
+  }
+
+
+  switch (data->parity)
+  {
+  case SERIALPORT_PARITY_NONE:
+    options.c_cflag &= ~PARENB;
+    // options.c_cflag &= ~CSTOPB;
+    // options.c_cflag &= ~CSIZE;
+    // options.c_cflag |= CS8;
+    break;
+  case SERIALPORT_PARITY_ODD:
+    options.c_cflag |= PARENB;
+    options.c_cflag |= PARODD;
+    // options.c_cflag &= ~CSTOPB;
+    // options.c_cflag &= ~CSIZE;
+    // options.c_cflag |= CS7;
+    break;
+  case SERIALPORT_PARITY_EVEN:
+    options.c_cflag |= PARENB;
+    options.c_cflag &= ~PARODD;
+    // options.c_cflag &= ~CSTOPB;
+    // options.c_cflag &= ~CSIZE;
+    // options.c_cflag |= CS7;
+    break;
+  default:
+    snprintf(data->errorString, sizeof(data->errorString), "Invalid parity setting %d", data->parity);
+    close(fd);
+    return -1;
+  }
+
+  switch(data->stopBits) {
+  case SERIALPORT_STOPBITS_ONE:
+    options.c_cflag &= ~CSTOPB;
+    break;
+  case SERIALPORT_STOPBITS_TWO:
+    options.c_cflag |= CSTOPB;
+    break;
+  default:
+    snprintf(data->errorString, sizeof(data->errorString), "Invalid stop bits setting %d", data->stopBits);
+    close(fd);
+    return -1;
+  }
+
+  options.c_cflag |= CLOCAL; //ignore status lines
+  options.c_cflag |= CREAD;  //enable receiver
+  options.c_cflag |= HUPCL;  //drop DTR (i.e. hangup) on close
+
+  // Raw output
+  options.c_oflag = 0;
+
+  // ICANON makes partial lines not readable. It should be otional.
+  // It works with ICRNL. -Giseburt
+  options.c_lflag = 0; //ICANON;
+
+  options.c_cc[VMIN]= platformOptions->vmin;
+  options.c_cc[VTIME]= platformOptions->vtime;
+
+  // removed this unneeded sleep.
+  // sleep(1);
+  tcflush(fd, TCIFLUSH);
+  tcsetattr(fd, TCSANOW, &options);
+
+  // On OS X, starting in Tiger, we can set a custom baud rate, as follows:
+#if defined(MAC_OS_X_VERSION_10_4) && (MAC_OS_X_VERSION_MIN_REQUIRED >= MAC_OS_X_VERSION_10_4)
+  if (baudRate == -1) {
+    speed_t speed = data->baudRate;
+    if (ioctl(fd,  IOSSIOSPEED, &speed) == -1) {
+      snprintf(data->errorString, sizeof(data->errorString), "Error %s calling ioctl( ..., IOSSIOSPEED, %ld )", strerror(errno), speed );
+    }
+  }
+#endif
+
+  return 1;
+
+}
+
+void EIO_Write(uv_work_t* req) {
+  QueuedWrite* queuedWrite = static_cast<QueuedWrite*>(req->data);
+  WriteBaton* data = static_cast<WriteBaton*>(queuedWrite->baton);
+
+  data->result = 0;
+  errno = 0;
+
+  // We carefully *DON'T* break out of this loop.
+  do {
+    if ((data->result = write(data->fd, data->bufferData + data->offset, data->bufferLength - data->offset)) == -1) {
+      if (errno == EAGAIN || errno == EWOULDBLOCK)
+        return;
+
+      // The write call might be interrupted, if it is we just try again immediately.
+      if (errno != EINTR) {
+        snprintf(data->errorString, sizeof(data->errorString), "Error %s calling write(...)", strerror(errno) );
+        return;
+      }
+
+      // try again...
+      continue;
+    }
+    // there wasn't an error, do the math on what we actually wrote...
+    else {
+      data->offset += data->result;
+    }
+
+    // if we get there, we really don't want to loop
+    // break;
+  } while (data->bufferLength > data->offset);
+}
+
+void EIO_Close(uv_work_t* req) {
+  CloseBaton* data = static_cast<CloseBaton*>(req->data);
+
+  // printf(">>>> close fd %d\n", data->fd);
+
+  // fcntl(data->fd, F_SETFL, FNONBLOCK);
+
+  ssize_t r;
+
+  r = close(data->fd);
+
+  // printf(">>>> closed fd %d (err: %d)\n", data->fd, errno);
+
+  if (r && r != EBADF)
+    snprintf(data->errorString, sizeof(data->errorString), "Unable to close fd %d, errno: %d", data->fd, errno);
+}
+
+#ifdef __APPLE__
+
+// Function prototypes
+static kern_return_t FindModems(io_iterator_t *matchingServices);
+static io_registry_entry_t GetUsbDevice(char *pathName);
+static stDeviceListItem* GetSerialDevices();
+
+
+static kern_return_t FindModems(io_iterator_t *matchingServices)
+{
+    kern_return_t     kernResult;
+    CFMutableDictionaryRef  classesToMatch;
+    classesToMatch = IOServiceMatching(kIOSerialBSDServiceValue);
+    if (classesToMatch != NULL)
+    {
+        CFDictionarySetValue(classesToMatch,
+                             CFSTR(kIOSerialBSDTypeKey),
+                             CFSTR(kIOSerialBSDAllTypes));
+    }
+
+    kernResult = IOServiceGetMatchingServices(kIOMasterPortDefault, classesToMatch, matchingServices);
+
+    return kernResult;
+}
+
+static io_registry_entry_t GetUsbDevice(char* pathName)
+{
+    io_registry_entry_t device = 0;
+
+    CFMutableDictionaryRef classesToMatch = IOServiceMatching(kIOUSBDeviceClassName);
+    if (classesToMatch != NULL)
+    {
+        io_iterator_t matchingServices;
+        kern_return_t kernResult = IOServiceGetMatchingServices(kIOMasterPortDefault, classesToMatch, &matchingServices);
+        if (KERN_SUCCESS == kernResult)
+        {
+            io_service_t service;
+            Boolean deviceFound = false;
+
+            while ((service = IOIteratorNext(matchingServices)) && !deviceFound)
+            {
+                CFStringRef bsdPathAsCFString = (CFStringRef) IORegistryEntrySearchCFProperty(service, kIOServicePlane, CFSTR(kIOCalloutDeviceKey), kCFAllocatorDefault, kIORegistryIterateRecursively);
+
+                if (bsdPathAsCFString)
+                {
+                    Boolean result;
+                    char    bsdPath[MAXPATHLEN];
+
+                    // Convert the path from a CFString to a C (NUL-terminated)
+                    result = CFStringGetCString(bsdPathAsCFString,
+                                                bsdPath,
+                                                sizeof(bsdPath),
+                                                kCFStringEncodingUTF8);
+
+                    CFRelease(bsdPathAsCFString);
+
+                    if (result && (strcmp(bsdPath, pathName) == 0))
+                    {
+                        deviceFound = true;
+                        //memset(bsdPath, 0, sizeof(bsdPath));
+                        device = service;
+                    }
+                    else
+                    {
+                       // Release the object which are no longer needed
+                       (void) IOObjectRelease(service);
+                    }
+                }
+            }
+            // Release the iterator.
+            IOObjectRelease(matchingServices);
+        }
+    }
+
+    return device;
+}
+
+static void ExtractUsbInformation(stSerialDevice *serialDevice, IOUSBDeviceInterface  **deviceInterface)
+{
+    kern_return_t kernResult;
+    UInt32 locationID;
+    kernResult = (*deviceInterface)->GetLocationID(deviceInterface, &locationID);
+    if (KERN_SUCCESS == kernResult)
+    {
+        snprintf(serialDevice->locationId, 11, "0x%08x", locationID);
+    }
+
+    UInt16 vendorID;
+    kernResult = (*deviceInterface)->GetDeviceVendor(deviceInterface, &vendorID);
+    if (KERN_SUCCESS == kernResult)
+    {
+        snprintf(serialDevice->vendorId, 7, "0x%04x", vendorID);
+    }
+
+    UInt16 productID;
+    kernResult = (*deviceInterface)->GetDeviceProduct(deviceInterface, &productID);
+    if (KERN_SUCCESS == kernResult)
+    {
+        snprintf(serialDevice->productId, 7, "0x%04x", productID);
+    }
+}
+
+static stDeviceListItem* GetSerialDevices()
+{
+    kern_return_t kernResult;
+    io_iterator_t serialPortIterator;
+    char bsdPath[MAXPATHLEN];
+
+    FindModems(&serialPortIterator);
+
+    io_service_t modemService;
+    kernResult = KERN_FAILURE;
+    Boolean modemFound = false;
+
+    // Initialize the returned path
+    *bsdPath = '\0';
+
+    stDeviceListItem* devices = NULL;
+    stDeviceListItem* lastDevice = NULL;
+    int length = 0;
+
+    while ((modemService = IOIteratorNext(serialPortIterator)))
+    {
+        CFTypeRef bsdPathAsCFString;
+
+        bsdPathAsCFString = IORegistryEntrySearchCFProperty(modemService, kIOServicePlane, CFSTR(kIOCalloutDeviceKey), kCFAllocatorDefault, kIORegistryIterateRecursively);
+
+        if (bsdPathAsCFString)
+        {
+            Boolean result;
+
+            // Convert the path from a CFString to a C (NUL-terminated)
+
+            result = CFStringGetCString((CFStringRef) bsdPathAsCFString,
+                                        bsdPath,
+                                        sizeof(bsdPath),
+                                        kCFStringEncodingUTF8);
+            CFRelease(bsdPathAsCFString);
+
+            if (result)
+            {
+                stDeviceListItem *deviceListItem = (stDeviceListItem*) malloc(sizeof(stDeviceListItem));
+                stSerialDevice *serialDevice = &(deviceListItem->value);
+                strcpy(serialDevice->port, bsdPath);
+                memset(serialDevice->locationId, 0, sizeof(serialDevice->locationId));
+                memset(serialDevice->vendorId, 0, sizeof(serialDevice->vendorId));
+                memset(serialDevice->productId, 0, sizeof(serialDevice->productId));
+                serialDevice->manufacturer[0] = '\0';
+                serialDevice->serialNumber[0] = '\0';
+                deviceListItem->next = NULL;
+                deviceListItem->length = &length;
+
+                if (devices == NULL) {
+                    devices = deviceListItem;
+                }
+                else {
+                    lastDevice->next = deviceListItem;
+                }
+
+                lastDevice = deviceListItem;
+                length++;
+
+                modemFound = true;
+                kernResult = KERN_SUCCESS;
+
+                uv_mutex_lock(&list_mutex);
+
+                io_registry_entry_t device = GetUsbDevice(bsdPath);
+
+                if (device) {
+                    CFStringRef manufacturerAsCFString = (CFStringRef) IORegistryEntrySearchCFProperty(device,
+                                          kIOServicePlane,
+                                          CFSTR(kUSBVendorString),
+                                          kCFAllocatorDefault,
+                                          kIORegistryIterateRecursively);
+
+                    if (manufacturerAsCFString)
+                    {
+                        Boolean result;
+                        char    manufacturer[MAXPATHLEN];
+
+                        // Convert from a CFString to a C (NUL-terminated)
+                        result = CFStringGetCString(manufacturerAsCFString,
+                                                    manufacturer,
+                                                    sizeof(manufacturer),
+                                                    kCFStringEncodingUTF8);
+
+                        if (result) {
+                          strcpy(serialDevice->manufacturer, manufacturer);
+                        }
+
+                        CFRelease(manufacturerAsCFString);
+                    }
+
+                    CFStringRef serialNumberAsCFString = (CFStringRef) IORegistryEntrySearchCFProperty(device,
+                                          kIOServicePlane,
+                                          CFSTR(kUSBSerialNumberString),
+                                          kCFAllocatorDefault,
+                                          kIORegistryIterateRecursively);
+
+                    if (serialNumberAsCFString)
+                    {
+                        Boolean result;
+                        char    serialNumber[MAXPATHLEN];
+
+                        // Convert from a CFString to a C (NUL-terminated)
+                        result = CFStringGetCString(serialNumberAsCFString,
+                                                    serialNumber,
+                                                    sizeof(serialNumber),
+                                                    kCFStringEncodingUTF8);
+
+                        if (result) {
+                          strcpy(serialDevice->serialNumber, serialNumber);
+                        }
+
+                        CFRelease(serialNumberAsCFString);
+                    }
+
+                    IOCFPlugInInterface **plugInInterface = NULL;
+                    SInt32        score;
+                    HRESULT       res;
+
+                    IOUSBDeviceInterface  **deviceInterface = NULL;
+
+                    kernResult = IOCreatePlugInInterfaceForService(device, kIOUSBDeviceUserClientTypeID, kIOCFPlugInInterfaceID,
+                                                           &plugInInterface, &score);
+
+                    if ((kIOReturnSuccess != kernResult) || !plugInInterface) {
+                        continue;
+                    }
+
+                    // Use the plugin interface to retrieve the device interface.
+                    res = (*plugInInterface)->QueryInterface(plugInInterface, CFUUIDGetUUIDBytes(kIOUSBDeviceInterfaceID),
+                                                             (LPVOID*) &deviceInterface);
+
+                    // Now done with the plugin interface.
+                    (*plugInInterface)->Release(plugInInterface);
+
+                    if (res || deviceInterface == NULL) {
+                        continue;
+                    }
+
+                    // Extract the desired Information
+                    ExtractUsbInformation(serialDevice, deviceInterface);
+
+                    // Release the Interface
+                    (*deviceInterface)->Release(deviceInterface);
+
+                    // Release the device
+                    (void) IOObjectRelease(device);
+                }
+
+                uv_mutex_unlock(&list_mutex);
+            }
+        }
+
+        // Release the io_service_t now that we are done with it.
+        (void) IOObjectRelease(modemService);
+    }
+
+    IOObjectRelease(serialPortIterator);  // Release the iterator.
+
+    return devices;
+}
+
+#endif
+
+void EIO_List(uv_work_t* req) {
+  // This code exists in javascript for unix platforms
+
+#ifdef __APPLE__
+  if(!lockInitialised)
+  {
+    uv_mutex_init(&list_mutex);
+    lockInitialised = TRUE;
+  }
+
+  ListBaton* data = static_cast<ListBaton*>(req->data);
+
+  stDeviceListItem* devices = GetSerialDevices();
+
+  if (*(devices->length) > 0)
+  {
+    stDeviceListItem* next = devices;
+
+    for (int i = 0, len = *(devices->length); i < len; i++) {
+        stSerialDevice device = (* next).value;
+
+        ListResultItem* resultItem = new ListResultItem();
+        resultItem->comName = device.port;
+
+        if (device.locationId != NULL) {
+          resultItem->locationId = device.locationId;
+        }
+        if (device.vendorId != NULL) {
+          resultItem->vendorId = device.vendorId;
+        }
+        if (device.productId != NULL) {
+          resultItem->productId = device.productId;
+        }
+        if (device.manufacturer != NULL) {
+          resultItem->manufacturer = device.manufacturer;
+        }
+        if (device.serialNumber != NULL) {
+          resultItem->serialNumber = device.serialNumber;
+        }
+        data->results.push_back(resultItem);
+
+        stDeviceListItem* current = next;
+
+        if (next->next != NULL)
+        {
+          next = next->next;
+        }
+
+        free(current);
+    }
+
+  }
+
+#endif
+}
+
+void EIO_Flush(uv_work_t* req) {
+  FlushBaton* data = static_cast<FlushBaton*>(req->data);
+
+  data->result = tcflush(data->fd, TCIFLUSH);
+}
+
+void EIO_Set(uv_work_t* req) {
+  SetBaton* data = static_cast<SetBaton*>(req->data);
+
+  int bits;
+  ioctl( data->fd, TIOCMGET, &bits );
+
+  bits &= ~(TIOCM_RTS | TIOCM_CTS | TIOCM_DTR | TIOCM_DSR);
+
+  if (data->rts) {
+    bits |= TIOCM_RTS;
+  }
+
+  if (data->cts) {
+    bits |= TIOCM_CTS;
+  }
+
+  if (data->dtr) {
+    bits |= TIOCM_DTR;
+  }
+
+  if (data->dsr) {
+    bits |= TIOCM_DSR;
+  }
+
+  //todo check these returns
+  if (data->brk) {
+    ioctl(data->fd, TIOCSBRK, NULL);
+  }else{
+    ioctl(data->fd, TIOCCBRK, NULL);
+  }
+
+  data->result = ioctl(data->fd, TIOCMSET, &bits );
+}
+
+void EIO_Drain(uv_work_t* req) {
+  DrainBaton* data = static_cast<DrainBaton*>(req->data);
+
+  data->result = tcdrain(data->fd);
+}
+
+#endif